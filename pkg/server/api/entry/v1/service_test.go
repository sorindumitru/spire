package entry_test

import (
	"context"
	"errors"
	"fmt"
	"testing"
	"time"

	"github.com/gogo/protobuf/proto"
	"github.com/sirupsen/logrus"
	"github.com/sirupsen/logrus/hooks/test"
	"github.com/spiffe/go-spiffe/v2/spiffeid"
	"github.com/spiffe/spire/pkg/common/telemetry"
	"github.com/spiffe/spire/pkg/server/api"
	"github.com/spiffe/spire/pkg/server/api/entry/v1"
	"github.com/spiffe/spire/pkg/server/api/rpccontext"
	"github.com/spiffe/spire/pkg/server/plugin/datastore"
	entrypb "github.com/spiffe/spire/proto/spire-next/api/server/entry/v1"
	"github.com/spiffe/spire/proto/spire-next/types"
	"github.com/spiffe/spire/proto/spire/common"
	"github.com/spiffe/spire/test/fakes/fakedatastore"
	"github.com/spiffe/spire/test/spiretest"
	"github.com/stretchr/testify/assert"
	"github.com/stretchr/testify/require"
	"google.golang.org/grpc"
	"google.golang.org/grpc/codes"
	"google.golang.org/grpc/status"
)

var (
	ctx         = context.Background()
	td          = spiffeid.RequireTrustDomainFromString("example.org")
	federatedTd = spiffeid.RequireTrustDomainFromString("domain1.org")
	agentID     = spiffeid.RequireFromString("spiffe://example.org/agent")
)

<<<<<<< HEAD
type entryFetcher struct {
	err     string
	entries []*types.Entry
=======
func TestListEntries(t *testing.T) {
	parentID := td.NewID("parent")
	childID := td.NewID("child")
	secondChildID := td.NewID("second_child")

	protoParentID := api.ProtoFromID(parentID)
	protoChildID := api.ProtoFromID(childID)
	protoSecondChildID := api.ProtoFromID(secondChildID)
	badID := &types.SPIFFEID{
		TrustDomain: "http://example.org",
		Path:        "/bad",
	}

	childRegEntry := &common.RegistrationEntry{
		ParentId: parentID.String(),
		SpiffeId: childID.String(),
		Selectors: []*common.Selector{
			{Type: "unix", Value: "uid:1000"},
			{Type: "unix", Value: "gid:1000"},
		},
	}
	secondChildRegEntry := &common.RegistrationEntry{
		ParentId: parentID.String(),
		SpiffeId: secondChildID.String(),
		Selectors: []*common.Selector{
			{Type: "unix", Value: "uid:1000"},
		},
	}
	badRegEntry := &common.RegistrationEntry{
		ParentId: parentID.String(),
		SpiffeId: "zzz://malformed id",
		Selectors: []*common.Selector{
			{Type: "unix", Value: "uid:1000"},
			{Type: "unix", Value: "gid:1000"},
		},
	}

	// setup
	ds := fakedatastore.New()
	test := setupServiceTest(t, ds)
	defer test.Cleanup()

	childEntry, err := test.ds.CreateRegistrationEntry(ctx, &datastore.CreateRegistrationEntryRequest{
		Entry: childRegEntry,
	})
	require.NoError(t, err)
	require.NotNil(t, childEntry)

	secondChildEntry, err := test.ds.CreateRegistrationEntry(ctx, &datastore.CreateRegistrationEntryRequest{
		Entry: secondChildRegEntry,
	})
	require.NoError(t, err)
	require.NotNil(t, secondChildEntry)

	badEntry, err := test.ds.CreateRegistrationEntry(ctx, &datastore.CreateRegistrationEntryRequest{
		Entry: badRegEntry,
	})
	require.NoError(t, err)
	require.NotNil(t, badEntry)

	// expected entries
	expectedChild := &types.Entry{
		Id:       childEntry.Entry.EntryId,
		ParentId: protoParentID,
		SpiffeId: protoChildID,
		Selectors: []*types.Selector{
			{Type: "unix", Value: "gid:1000"},
			{Type: "unix", Value: "uid:1000"},
		},
	}

	expectedSecondChild := &types.Entry{
		Id:       secondChildEntry.Entry.EntryId,
		ParentId: protoParentID,
		SpiffeId: protoSecondChildID,
		Selectors: []*types.Selector{
			{Type: "unix", Value: "uid:1000"},
		},
	}

	for _, tt := range []struct {
		name                  string
		err                   string
		code                  codes.Code
		logMsg                string
		dsError               error
		expectedNextPageToken string
		expectedEntries       []*types.Entry
		request               *entrypb.ListEntriesRequest
	}{
		{
			name: "happy path",
			expectedEntries: []*types.Entry{
				{
					Id:       childEntry.Entry.EntryId,
					SpiffeId: protoChildID,
				},
			},
			request: &entrypb.ListEntriesRequest{
				OutputMask: &types.EntryMask{
					SpiffeId: true,
				},
				Filter: &entrypb.ListEntriesRequest_Filter{
					BySpiffeId: protoChildID,
					ByParentId: protoParentID,
					BySelectors: &types.SelectorMatch{
						Selectors: []*types.Selector{
							{Type: "unix", Value: "uid:1000"},
							{Type: "unix", Value: "gid:1000"},
						},
						Match: types.SelectorMatch_MATCH_EXACT,
					},
				},
			},
		},
		{
			name:            "empty request",
			logMsg:          "Failed to convert entry: ",
			expectedEntries: []*types.Entry{expectedChild, expectedSecondChild},
			request:         &entrypb.ListEntriesRequest{},
		},
		{
			name:            "ByParentId",
			expectedEntries: []*types.Entry{expectedChild, expectedSecondChild},
			request: &entrypb.ListEntriesRequest{
				Filter: &entrypb.ListEntriesRequest_Filter{
					ByParentId: protoParentID,
				},
			},
		},
		{
			name:            "BySpiffeId",
			expectedEntries: []*types.Entry{expectedChild},
			request: &entrypb.ListEntriesRequest{
				Filter: &entrypb.ListEntriesRequest_Filter{
					BySpiffeId: protoChildID,
				},
			},
		},
		{
			name:            "BySelectors",
			expectedEntries: []*types.Entry{expectedChild, expectedSecondChild},
			request: &entrypb.ListEntriesRequest{
				Filter: &entrypb.ListEntriesRequest_Filter{
					BySelectors: &types.SelectorMatch{},
				},
			},
		},
		{
			name:            "SelectorMatch_MATCH_EXACT",
			expectedEntries: []*types.Entry{expectedSecondChild},
			request: &entrypb.ListEntriesRequest{
				Filter: &entrypb.ListEntriesRequest_Filter{
					BySelectors: &types.SelectorMatch{
						Selectors: []*types.Selector{
							{Type: "unix", Value: "uid:1000"},
						},
						Match: types.SelectorMatch_MATCH_EXACT,
					},
				},
			},
		},
		{
			name:            "SelectorMatch_MATCH_SUBSET",
			expectedEntries: []*types.Entry{expectedChild, expectedSecondChild},
			request: &entrypb.ListEntriesRequest{
				Filter: &entrypb.ListEntriesRequest_Filter{
					BySelectors: &types.SelectorMatch{
						Selectors: []*types.Selector{
							{Type: "unix", Value: "uid:1000"},
							{Type: "unix", Value: "gid:1000"},
							{Type: "unix", Value: "user:me"},
						},
						Match: types.SelectorMatch_MATCH_SUBSET,
					},
				},
			},
		},
		{
			name:                  "PageSize",
			expectedEntries:       []*types.Entry{expectedChild},
			expectedNextPageToken: childEntry.Entry.EntryId,
			request: &entrypb.ListEntriesRequest{
				PageSize: 1,
			},
		},
		{
			name:    "ds error",
			err:     "failed to list entries: ds error",
			code:    codes.Internal,
			logMsg:  "Failed to list entries",
			dsError: errors.New("ds error"),
			request: &entrypb.ListEntriesRequest{},
		},
		{
			name:   "bad ByParentId",
			err:    "failed to build request: malformed ByParentId: spiffeid: invalid scheme",
			code:   codes.InvalidArgument,
			logMsg: "Invalid request",
			request: &entrypb.ListEntriesRequest{
				Filter: &entrypb.ListEntriesRequest_Filter{
					ByParentId: badID,
				},
			},
		},
		{
			name:   "bad BySpiffeId",
			err:    "failed to build request: malformed BySpiffeId: spiffeid: invalid scheme",
			code:   codes.InvalidArgument,
			logMsg: "Invalid request",
			request: &entrypb.ListEntriesRequest{
				Filter: &entrypb.ListEntriesRequest_Filter{
					BySpiffeId: badID,
				},
			},
		},
		{
			name:   "bad BySelectors",
			err:    "failed to build request: malformed BySelectors: missing selector type",
			code:   codes.InvalidArgument,
			logMsg: "Invalid request",
			request: &entrypb.ListEntriesRequest{
				Filter: &entrypb.ListEntriesRequest_Filter{
					BySelectors: &types.SelectorMatch{
						Selectors: []*types.Selector{
							{Type: "", Value: "uid:1000"},
						},
					},
				},
			},
		},
	} {
		tt := tt
		t.Run(tt.name, func(t *testing.T) {
			ds.SetError(tt.dsError)

			// exercise
			entries, err := test.client.ListEntries(context.Background(), tt.request)

			// assert
			if tt.err != "" {
				require.Nil(t, entries)
				require.Error(t, err)
				spiretest.RequireGRPCStatusContains(t, err, tt.code, tt.err)
				return
			}

			require.NoError(t, err)
			require.NotNil(t, entries)
			spiretest.AssertProtoListEqual(t, tt.expectedEntries, entries.Entries)
			assert.Equal(t, tt.expectedNextPageToken, entries.NextPageToken)
			if tt.logMsg != "" {
				require.Contains(t, test.logHook.LastEntry().Message, tt.logMsg)
			}
		})
	}
>>>>>>> 7853dbc4
}

func TestGetEntry(t *testing.T) {
	ds := fakedatastore.New()
	test := setupServiceTest(t, ds)
	defer test.Cleanup()

	// Create fedeated bundles, that we use on "FederatesWith"
	createFederatedBundles(t, test.ds)

	parent := td.NewID("foo")
	entry1SpiffeID := td.NewID("bar")
	expiresAt := time.Now().Unix()
	goodEntry, err := ds.CreateRegistrationEntry(ctx, &datastore.CreateRegistrationEntryRequest{
		Entry: &common.RegistrationEntry{
			ParentId: parent.String(),
			SpiffeId: entry1SpiffeID.String(),
			Ttl:      60,
			Selectors: []*common.Selector{
				{Type: "unix", Value: "uid:1000"},
				{Type: "unix", Value: "gid:1000"},
			},
			FederatesWith: []string{
				federatedTd.IDString(),
			},
			Admin:       true,
			EntryExpiry: expiresAt,
			DnsNames:    []string{"dns1", "dns2"},
			Downstream:  true,
		},
	})
	require.NoError(t, err)

	malformedEntry, err := ds.CreateRegistrationEntry(ctx, &datastore.CreateRegistrationEntryRequest{
		Entry: &common.RegistrationEntry{
			ParentId: parent.String(),
			SpiffeId: "malformed id",
			Selectors: []*common.Selector{
				{Type: "unix", Value: "uid:1000"},
			},
			EntryExpiry: expiresAt,
		},
	})
	require.NoError(t, err)

	for _, tt := range []struct {
		name        string
		code        codes.Code
		dsError     error
		entryID     string
		err         string
		expectEntry *types.Entry
		expectLogs  []spiretest.LogEntry
		outputMask  *types.EntryMask
	}{
		{
			name:    "success",
			entryID: goodEntry.Entry.EntryId,
			expectEntry: &types.Entry{
				Id:       goodEntry.Entry.EntryId,
				ParentId: api.ProtoFromID(parent),
				SpiffeId: api.ProtoFromID(entry1SpiffeID),
			},
			outputMask: &types.EntryMask{
				ParentId: true,
				SpiffeId: true,
			},
		},
		{
			name:    "no outputMask",
			entryID: goodEntry.Entry.EntryId,
			expectEntry: &types.Entry{
				Id:       goodEntry.Entry.EntryId,
				ParentId: api.ProtoFromID(parent),
				SpiffeId: api.ProtoFromID(entry1SpiffeID),
				Ttl:      60,
				Selectors: []*types.Selector{
					{Type: "unix", Value: "uid:1000"},
					{Type: "unix", Value: "gid:1000"},
				},
				FederatesWith: []string{federatedTd.IDString()},
				Admin:         true,
				DnsNames:      []string{"dns1", "dns2"},
				Downstream:    true,
				ExpiresAt:     expiresAt,
			},
		},
		{
			name:        "outputMask all false",
			entryID:     goodEntry.Entry.EntryId,
			expectEntry: &types.Entry{Id: goodEntry.Entry.EntryId},
			outputMask:  &types.EntryMask{},
		},
		{
			name: "missing ID",
			code: codes.InvalidArgument,
			err:  "missing ID",
			expectLogs: []spiretest.LogEntry{
				{
					Level:   logrus.ErrorLevel,
					Message: "Invalid request: missing ID",
				},
			},
		},
		{
			name:    "fetch fails",
			code:    codes.Internal,
			entryID: goodEntry.Entry.EntryId,
			err:     "failed to fetch entry: ds error",
			expectLogs: []spiretest.LogEntry{
				{
					Level:   logrus.ErrorLevel,
					Message: "Failed to fetch entry",
					Data: logrus.Fields{
						telemetry.RegistrationID: goodEntry.Entry.EntryId,
						logrus.ErrorKey:          "ds error",
					},
				},
			},
			dsError: errors.New("ds error"),
		},
		{
			name:    "entry not found",
			code:    codes.NotFound,
			entryID: "invalidEntryID",
			err:     "entry not found",
			expectLogs: []spiretest.LogEntry{
				{
					Level:   logrus.ErrorLevel,
					Message: "Entry not found",
					Data: logrus.Fields{
						telemetry.RegistrationID: "invalidEntryID",
					},
				},
			},
		},
		{
			name:    "malformed entry",
			code:    codes.Internal,
			entryID: malformedEntry.Entry.EntryId,
			err:     "failed to convert entry: spiffeid: invalid scheme",
			expectLogs: []spiretest.LogEntry{
				{
					Level:   logrus.ErrorLevel,
					Message: "Failed to convert entry",
					Data: logrus.Fields{
						telemetry.RegistrationID: malformedEntry.Entry.EntryId,
						logrus.ErrorKey:          "spiffeid: invalid scheme",
					},
				},
			},
		},
	} {
		tt := tt
		t.Run(tt.name, func(t *testing.T) {
			test.logHook.Reset()
			ds.SetError(tt.dsError)

			resp, err := test.client.GetEntry(ctx, &entrypb.GetEntryRequest{
				Id:         tt.entryID,
				OutputMask: tt.outputMask,
			})

			spiretest.AssertLogs(t, test.logHook.AllEntries(), tt.expectLogs)
			if tt.err != "" {
				spiretest.RequireGRPCStatusContains(t, err, tt.code, tt.err)
				require.Nil(t, resp)
				return
			}

			require.NoError(t, err)
			require.NotNil(t, resp)
			spiretest.AssertProtoEqual(t, tt.expectEntry, resp)
		})
	}
}

func TestBatchCreateEntry(t *testing.T) {
	entryParentID := td.NewID("foo")
	entrySpiffeID := td.NewID("bar")
	expiresAt := time.Now().Unix()

	defaultEntry := &common.RegistrationEntry{
		ParentId: entryParentID.String(),
		SpiffeId: entrySpiffeID.String(),
		Ttl:      60,
		Selectors: []*common.Selector{
			{Type: "unix", Value: "gid:1000"},
			{Type: "unix", Value: "uid:1000"},
		},
		Admin:         true,
		DnsNames:      []string{"dns1", "dns2"},
		Downstream:    true,
		EntryExpiry:   expiresAt,
		FederatesWith: []string{federatedTd.IDString()},
	}

	// Create a test entry
	testEntry := &types.Entry{
		Id:       "entry1",
		ParentId: &types.SPIFFEID{TrustDomain: "example.org", Path: "host"},
		SpiffeId: &types.SPIFFEID{TrustDomain: "example.org", Path: "workload"},
		Selectors: []*types.Selector{
			{Type: "type", Value: "value1"},
			{Type: "type", Value: "value2"},
		},
		Admin:         true,
		DnsNames:      []string{"dns1"},
		Downstream:    true,
		ExpiresAt:     expiresAt,
		FederatesWith: []string{"domain1.org"},
		Ttl:           60,
	}
	// Registration entry for test entry
	testDSEntry := &common.RegistrationEntry{
		EntryId:  "entry1",
		ParentId: "spiffe://example.org/host",
		SpiffeId: "spiffe://example.org/workload",
		Selectors: []*common.Selector{
			{Type: "type", Value: "value1"},
			{Type: "type", Value: "value2"},
		},
		Admin:         true,
		DnsNames:      []string{"dns1"},
		Downstream:    true,
		EntryExpiry:   expiresAt,
		FederatesWith: []string{"spiffe://domain1.org"},
		Ttl:           60,
	}

	for _, tt := range []struct {
		name          string
		expectLogs    []spiretest.LogEntry
		expectResults []*entrypb.BatchCreateEntryResponse_Result
		expectStatus  *types.Status
		outputMask    *types.EntryMask
		reqEntries    []*types.Entry

		// fake ds configurations
		dsError         error
		dsResults       map[string]*common.RegistrationEntry
		expectDsEntries map[string]*common.RegistrationEntry
	}{
		{
			name: "multiple entries",
			expectLogs: []spiretest.LogEntry{
				{
					Level:   logrus.ErrorLevel,
					Message: "Invalid request: failed to convert entry",
					Data: logrus.Fields{
						logrus.ErrorKey: "invalid DNS name: empty or only whitespace",
					},
				},
			},
			expectResults: []*entrypb.BatchCreateEntryResponse_Result{
				{
					Status: &types.Status{Code: int32(codes.OK), Message: "OK"},
					Entry: &types.Entry{
						Id:       "entry1",
						ParentId: &types.SPIFFEID{TrustDomain: "example.org", Path: "/host"},
						SpiffeId: &types.SPIFFEID{TrustDomain: "example.org", Path: "/workload"},
					},
				},
				{
					Status: &types.Status{
						Code:    int32(codes.InvalidArgument),
						Message: "failed to convert entry: invalid DNS name: empty or only whitespace",
					},
				},
				{
					Status: &types.Status{Code: int32(codes.OK), Message: "OK"},
					Entry: &types.Entry{
						Id:       "entry2",
						ParentId: &types.SPIFFEID{TrustDomain: "example.org", Path: "/agent"},
						SpiffeId: &types.SPIFFEID{TrustDomain: "example.org", Path: "/workload2"},
					},
				},
			},
			outputMask: &types.EntryMask{
				ParentId: true,
				SpiffeId: true,
			},
			reqEntries: []*types.Entry{
				testEntry,
				{
					ParentId: &types.SPIFFEID{
						TrustDomain: "example.org",
						Path:        "agent",
					},
					SpiffeId: &types.SPIFFEID{
						TrustDomain: "example.org",
						Path:        "/malformed",
					},
					DnsNames: []string{""},
				}, {
					Id: "entry2",
					ParentId: &types.SPIFFEID{
						TrustDomain: "example.org",
						Path:        "agent",
					},
					SpiffeId: &types.SPIFFEID{
						TrustDomain: "example.org",
						Path:        "/workload2",
					},
				},
			},
			expectDsEntries: map[string]*common.RegistrationEntry{
				"entry1": testDSEntry,
				"entry2": {EntryId: "entry2", ParentId: "spiffe://example.org/agent", SpiffeId: "spiffe://example.org/workload2"},
			},
		},
		{
			name: "no output mask",
			expectResults: []*entrypb.BatchCreateEntryResponse_Result{
				{
					Status: &types.Status{Code: int32(codes.OK), Message: "OK"},
					Entry: &types.Entry{
						Id:       "entry1",
						ParentId: &types.SPIFFEID{TrustDomain: "example.org", Path: "/host"},
						SpiffeId: &types.SPIFFEID{TrustDomain: "example.org", Path: "/workload"},
						Selectors: []*types.Selector{
							{Type: "type", Value: "value1"},
							{Type: "type", Value: "value2"},
						},
						Admin:         true,
						DnsNames:      []string{"dns1"},
						Downstream:    true,
						ExpiresAt:     expiresAt,
						FederatesWith: []string{"spiffe://domain1.org"},
						Ttl:           60,
					},
				},
			},
			reqEntries:      []*types.Entry{testEntry},
			expectDsEntries: map[string]*common.RegistrationEntry{"entry1": testDSEntry},
		},
		{
			name: "output mask all false",
			expectResults: []*entrypb.BatchCreateEntryResponse_Result{
				{
					Status: &types.Status{Code: int32(codes.OK), Message: "OK"},
					Entry: &types.Entry{
						Id: "entry1",
					},
				},
			},
			outputMask:      &types.EntryMask{},
			reqEntries:      []*types.Entry{testEntry},
			expectDsEntries: map[string]*common.RegistrationEntry{"entry1": testDSEntry},
		},
		{
			name:          "no entries to add",
			expectResults: []*entrypb.BatchCreateEntryResponse_Result{},
			reqEntries:    []*types.Entry{},
		},
		{
			name: "create with same parent ID and spiffe ID but different selectors",
			expectResults: []*entrypb.BatchCreateEntryResponse_Result{
				{
					Status: &types.Status{Code: int32(codes.OK), Message: "OK"},
					Entry: &types.Entry{
						Id:       "entry1",
						ParentId: &types.SPIFFEID{TrustDomain: "example.org", Path: "/foo"},
						SpiffeId: &types.SPIFFEID{TrustDomain: "example.org", Path: "/bar"},
					},
				},
			},
			outputMask: &types.EntryMask{
				ParentId: true,
				SpiffeId: true,
			},
			reqEntries: []*types.Entry{
				{
					Id:       "entry1",
					ParentId: api.ProtoFromID(entryParentID),
					SpiffeId: api.ProtoFromID(entrySpiffeID),
					Ttl:      60,
					Selectors: []*types.Selector{
						{Type: "type", Value: "value1"},
					},
				},
			},
			expectDsEntries: map[string]*common.RegistrationEntry{
				"entry1": {
					EntryId:  "entry1",
					ParentId: "spiffe://example.org/foo",
					SpiffeId: "spiffe://example.org/bar",
					Ttl:      60,
					Selectors: []*common.Selector{
						{Type: "type", Value: "value1"},
					},
				},
			},
		},
		{
			name: "fails creating similar entry",
			expectResults: []*entrypb.BatchCreateEntryResponse_Result{
				{
					Status: &types.Status{
						Code:    int32(codes.AlreadyExists),
						Message: "entry already exists",
					},
				},
			},
			reqEntries: []*types.Entry{
				{
					ParentId: api.ProtoFromID(entryParentID),
					SpiffeId: api.ProtoFromID(entrySpiffeID),
					Ttl:      20,
					Admin:    false,
					Selectors: []*types.Selector{
						{Type: "unix", Value: "gid:1000"},
						{Type: "unix", Value: "uid:1000"},
					},
				},
			},
		},
		{
			name: "invalid entry",
			expectResults: []*entrypb.BatchCreateEntryResponse_Result{
				{
					Status: &types.Status{
						Code:    int32(codes.InvalidArgument),
						Message: "failed to convert entry: invalid parent ID: spiffeid: trust domain is empty",
					},
				},
			},
			expectLogs: []spiretest.LogEntry{
				{
					Level:   logrus.ErrorLevel,
					Message: "Invalid request: failed to convert entry",
					Data: logrus.Fields{
						logrus.ErrorKey: "invalid parent ID: spiffeid: trust domain is empty",
					},
				},
			},
			reqEntries: []*types.Entry{
				{
					ParentId: &types.SPIFFEID{TrustDomain: "", Path: "path"},
				},
			},
		},
		{
			name: "fail creating entry",
			expectLogs: []spiretest.LogEntry{
				{
					Level:   logrus.ErrorLevel,
					Message: "Failed to create entry",
					Data: logrus.Fields{
						logrus.ErrorKey:    "creating error",
						telemetry.SPIFFEID: "spiffe://example.org/workload",
					},
				},
			},
			expectResults: []*entrypb.BatchCreateEntryResponse_Result{
				{
					Status: &types.Status{
						Code:    int32(codes.Internal),
						Message: "failed to create entry: creating error",
					},
				},
			},

			reqEntries:      []*types.Entry{testEntry},
			expectDsEntries: map[string]*common.RegistrationEntry{"entry1": testDSEntry},
			dsError:         errors.New("creating error"),
			dsResults:       map[string]*common.RegistrationEntry{"entry1": nil},
		},
		{
			name: "ds returns malformed entry",
			expectLogs: []spiretest.LogEntry{
				{
					Level:   logrus.ErrorLevel,
					Message: "Unable to convert registration entry",
					Data: logrus.Fields{
						logrus.ErrorKey:    "spiffeid: invalid scheme",
						telemetry.SPIFFEID: "spiffe://example.org/workload",
					},
				},
			},
			expectResults: []*entrypb.BatchCreateEntryResponse_Result{
				{
					Status: &types.Status{
						Code:    int32(codes.Internal),
						Message: "unable to convert registration entry: spiffeid: invalid scheme",
					},
				},
			},

			reqEntries:      []*types.Entry{testEntry},
			expectDsEntries: map[string]*common.RegistrationEntry{"entry1": testDSEntry},
			dsResults: map[string]*common.RegistrationEntry{"entry1": {
				ParentId: "spiffe://example.org/path",
				SpiffeId: "invalid id",
			}},
		},
	} {
		tt := tt
		t.Run(tt.name, func(t *testing.T) {
			ds := newFakeDS()

			test := setupServiceTest(t, ds)
			defer test.Cleanup()

			// Create fedeated bundles, that we use on "FederatesWith"
			createFederatedBundles(t, ds)
			_ = createTestEntries(t, ds, defaultEntry)

			// Setup fake
			ds.customCreate = true
			ds.t = t
			ds.expectEntries = tt.expectDsEntries
			ds.results = tt.dsResults
			ds.err = tt.dsError

			// Batch create entry
			resp, err := test.client.BatchCreateEntry(ctx, &entrypb.BatchCreateEntryRequest{
				Entries:    tt.reqEntries,
				OutputMask: tt.outputMask,
			})

			require.NoError(t, err)
			require.NotNil(t, resp)
			spiretest.AssertLogs(t, test.logHook.AllEntries(), tt.expectLogs)
			spiretest.AssertProtoEqual(t, &entrypb.BatchCreateEntryResponse{
				Results: tt.expectResults,
			}, resp)
		})
	}
}

func TestBatchDeleteEntry(t *testing.T) {
	expiresAt := time.Now().Unix()
	parentID := td.NewID("host").String()

	fooSpiffeID := td.NewID("foo").String()
	fooEntry := &common.RegistrationEntry{
		ParentId:    parentID,
		SpiffeId:    fooSpiffeID,
		EntryExpiry: expiresAt,
	}
	barSpiffeID := td.NewID("bar").String()
	barEntry := &common.RegistrationEntry{
		ParentId:    parentID,
		SpiffeId:    barSpiffeID,
		EntryExpiry: expiresAt,
	}
	bazSpiffeID := td.NewID("baz").String()
	baz := &common.RegistrationEntry{
		ParentId:    parentID,
		SpiffeId:    bazSpiffeID,
		EntryExpiry: expiresAt,
	}

	dsEntries := []string{barSpiffeID, bazSpiffeID, fooSpiffeID}

	for _, tt := range []struct {
		name         string
		dsError      error
		expectDs     []string
		expectResult func(map[string]*common.RegistrationEntry) ([]*entrypb.BatchDeleteEntryResponse_Result, []spiretest.LogEntry)
		ids          func(map[string]*common.RegistrationEntry) []string
	}{
		{
			name:     "delete multiple entries",
			expectDs: []string{bazSpiffeID},
			expectResult: func(m map[string]*common.RegistrationEntry) ([]*entrypb.BatchDeleteEntryResponse_Result, []spiretest.LogEntry) {
				var results []*entrypb.BatchDeleteEntryResponse_Result
				results = append(results, &entrypb.BatchDeleteEntryResponse_Result{
					Status: &types.Status{Code: int32(codes.OK), Message: "OK"},
					Id:     m[fooSpiffeID].EntryId,
				})
				results = append(results, &entrypb.BatchDeleteEntryResponse_Result{
					Status: &types.Status{
						Code:    int32(codes.NotFound),
						Message: "no such registration entry",
					},
					Id: "not found",
				})
				results = append(results, &entrypb.BatchDeleteEntryResponse_Result{
					Status: &types.Status{Code: int32(codes.OK), Message: "OK"},
					Id:     m[barSpiffeID].EntryId,
				})

				return results, nil
			},
			ids: func(m map[string]*common.RegistrationEntry) []string {
				return []string{m[fooSpiffeID].EntryId, "not found", m[barSpiffeID].EntryId}
			},
		},
		{
			name:     "no entries to delete",
			expectDs: dsEntries,
			expectResult: func(m map[string]*common.RegistrationEntry) ([]*entrypb.BatchDeleteEntryResponse_Result, []spiretest.LogEntry) {
				return []*entrypb.BatchDeleteEntryResponse_Result{}, nil
			},
			ids: func(m map[string]*common.RegistrationEntry) []string {
				return []string{}
			},
		},
		{
			name:     "missing entry ID",
			expectDs: dsEntries,
			expectResult: func(m map[string]*common.RegistrationEntry) ([]*entrypb.BatchDeleteEntryResponse_Result, []spiretest.LogEntry) {
				return []*entrypb.BatchDeleteEntryResponse_Result{
						{
							Status: &types.Status{
								Code:    int32(codes.InvalidArgument),
								Message: "missing entry ID",
							},
						},
					}, []spiretest.LogEntry{
						{
							Level:   logrus.ErrorLevel,
							Message: "Invalid request: missing entry ID",
						},
					}
			},
			ids: func(m map[string]*common.RegistrationEntry) []string {
				return []string{""}
			},
		},
		{
			name:     "fail to delete entry",
			dsError:  errors.New("some error"),
			expectDs: dsEntries,
			expectResult: func(m map[string]*common.RegistrationEntry) ([]*entrypb.BatchDeleteEntryResponse_Result, []spiretest.LogEntry) {
				return []*entrypb.BatchDeleteEntryResponse_Result{
						{
							Status: &types.Status{
								Code:    int32(codes.Internal),
								Message: "failed to delete entry: some error",
							},
							Id: m[fooSpiffeID].EntryId,
						},
					}, []spiretest.LogEntry{
						{
							Level:   logrus.ErrorLevel,
							Message: "Failed to delete entry",
							Data: logrus.Fields{
								telemetry.RegistrationID: m[fooSpiffeID].EntryId,
								logrus.ErrorKey:          "some error",
							},
						},
					}
			},
			ids: func(m map[string]*common.RegistrationEntry) []string {
				return []string{m[fooSpiffeID].EntryId}
			},
		},
		{
			name:     "entry not found",
			expectDs: dsEntries,
			expectResult: func(m map[string]*common.RegistrationEntry) ([]*entrypb.BatchDeleteEntryResponse_Result, []spiretest.LogEntry) {
				return []*entrypb.BatchDeleteEntryResponse_Result{
					{
						Status: &types.Status{
							Code:    int32(codes.NotFound),
							Message: "no such registration entry",
						},
						Id: "invalid id",
					},
				}, nil
			},
			ids: func(m map[string]*common.RegistrationEntry) []string {
				return []string{"invalid id"}
			},
		},
	} {
		tt := tt
		t.Run(tt.name, func(t *testing.T) {
			ds := fakedatastore.New()
			ds.SetError(tt.dsError)
			test := setupServiceTest(t, ds)
			defer test.Cleanup()

			// Create entries
			entriesMap := createTestEntries(t, ds, fooEntry, barEntry, baz)

			resp, err := test.client.BatchDeleteEntry(ctx, &entrypb.BatchDeleteEntryRequest{
				Ids: tt.ids(entriesMap),
			})
			require.NoError(t, err)

			expectResults, expectLogs := tt.expectResult(entriesMap)
			spiretest.AssertLogs(t, test.logHook.AllEntries(), expectLogs)
			spiretest.AssertProtoEqual(t, &entrypb.BatchDeleteEntryResponse{
				Results: expectResults,
			}, resp)

			// Validate DS contains expected entries
			ds.SetError(nil)
			listEntries, err := ds.ListRegistrationEntries(ctx, &datastore.ListRegistrationEntriesRequest{})
			require.NoError(t, err)

			var spiffeIDs []string
			for _, e := range listEntries.Entries {
				spiffeIDs = append(spiffeIDs, e.SpiffeId)
			}
			require.Equal(t, tt.expectDs, spiffeIDs)
		})
	}
}

func TestGetAuthorizedEntries(t *testing.T) {
	test := setupServiceTest(t, fakedatastore.New())
	defer test.Cleanup()

	entry1 := types.Entry{
		Id:       "entry-1",
		ParentId: &types.SPIFFEID{TrustDomain: "example.org", Path: "/foo"},
		SpiffeId: &types.SPIFFEID{TrustDomain: "example.org", Path: "/bar"},
		Ttl:      60,
		Selectors: []*types.Selector{
			{Type: "unix", Value: "uid:1000"},
			{Type: "unix", Value: "gid:1000"},
		},
		FederatesWith: []string{
			"spiffe://domain1.com",
			"spiffe://domain2.com",
		},
		Admin:      true,
		ExpiresAt:  time.Now().Add(30 * time.Second).Unix(),
		DnsNames:   []string{"dns1", "dns2"},
		Downstream: true,
	}
	entry2 := types.Entry{
		Id:       "entry-2",
		ParentId: &types.SPIFFEID{TrustDomain: "example.org", Path: "/foo"},
		SpiffeId: &types.SPIFFEID{TrustDomain: "example.org", Path: "/baz"},
		Ttl:      3600,
		Selectors: []*types.Selector{
			{Type: "unix", Value: "uid:1001"},
			{Type: "unix", Value: "gid:1001"},
		},
		FederatesWith: []string{
			"spiffe://domain3.com",
			"spiffe://domain4.com",
		},
		ExpiresAt: time.Now().Add(60 * time.Second).Unix(),
		DnsNames:  []string{"dns3", "dns4"},
	}

	test.ef.entries = []*types.Entry{proto.Clone(&entry1).(*types.Entry), proto.Clone(&entry2).(*types.Entry)}
	for _, tt := range []struct {
		name          string
		code          codes.Code
		fetcherErr    string
		err           string
		expectEntries []*types.Entry
		expectLogs    []spiretest.LogEntry
		outputMask    *types.EntryMask
		failCallerID  bool
	}{
		{
			name:          "success",
			expectEntries: []*types.Entry{&entry1, &entry2},
		},
		{
			name: "success with output mask",
			expectEntries: []*types.Entry{
				{
					Id:        entry1.Id,
					SpiffeId:  entry1.SpiffeId,
					ParentId:  entry1.ParentId,
					Selectors: entry1.Selectors,
				},
				{
					Id:        entry2.Id,
					SpiffeId:  entry2.SpiffeId,
					ParentId:  entry2.ParentId,
					Selectors: entry2.Selectors,
				},
			},
			outputMask: &types.EntryMask{
				SpiffeId:  true,
				ParentId:  true,
				Selectors: true,
			},
		},
		{
			name:       "error",
			err:        "failed to fetch registration entries",
			code:       codes.Internal,
			fetcherErr: "fetcher fails",
			expectLogs: []spiretest.LogEntry{
				{
					Level:   logrus.ErrorLevel,
					Message: "Failed to fetch registration entries",
					Data: logrus.Fields{
						logrus.ErrorKey: "rpc error: code = Internal desc = fetcher fails",
					},
				},
			},
		},
	} {
		tt := tt
		t.Run(tt.name, func(t *testing.T) {
			test.logHook.Reset()
			test.withCallerID = !tt.failCallerID
			test.ef.err = tt.fetcherErr
			resp, err := test.client.GetAuthorizedEntries(ctx, &entrypb.GetAuthorizedEntriesRequest{
				OutputMask: tt.outputMask,
			})

			spiretest.AssertLogs(t, test.logHook.AllEntries(), tt.expectLogs)
			if tt.err != "" {
				spiretest.RequireGRPCStatusContains(t, err, tt.code, tt.err)
				require.Nil(t, resp)
				return
			}

			require.NoError(t, err)
			require.NotNil(t, resp)
			expectResponse := &entrypb.GetAuthorizedEntriesResponse{
				Entries: tt.expectEntries,
			}
			spiretest.AssertProtoEqual(t, expectResponse, resp)
		})
	}
}

func (f *entryFetcher) FetchAuthorizedEntries(ctx context.Context) ([]*types.Entry, error) {
	if f.err != "" {
		return nil, status.Error(codes.Internal, f.err)
	}

	caller, ok := rpccontext.CallerID(ctx)
	if !ok {
		return nil, errors.New("caller ID missing from request context")
	}

	if caller != agentID {
		return nil, fmt.Errorf("provided caller id is different to expected")
	}

	return f.entries, nil
}

func createFederatedBundles(t *testing.T, ds datastore.DataStore) {
	_, err := ds.CreateBundle(ctx, &datastore.CreateBundleRequest{
		Bundle: &common.Bundle{
			TrustDomainId: federatedTd.IDString(),
			RootCas: []*common.Certificate{
				{
					DerBytes: []byte("federated bundle"),
				},
			},
		},
	})
	require.NoError(t, err)
}

func createTestEntries(t *testing.T, ds datastore.DataStore, entry ...*common.RegistrationEntry) map[string]*common.RegistrationEntry {
	entriesMap := make(map[string]*common.RegistrationEntry)

	for _, e := range entry {
		resp, err := ds.CreateRegistrationEntry(ctx, &datastore.CreateRegistrationEntryRequest{
			Entry: e,
		})
		require.NoError(t, err)

		entriesMap[resp.Entry.SpiffeId] = resp.Entry
	}

	return entriesMap
}

type serviceTest struct {
	client       entrypb.EntryClient
	ef           *entryFetcher
	done         func()
	ds           datastore.DataStore
	logHook      *test.Hook
	withCallerID bool
}

func (s *serviceTest) Cleanup() {
	s.done()
}

func setupServiceTest(t *testing.T, ds datastore.DataStore) *serviceTest {
	ef := &entryFetcher{}
	service := entry.New(entry.Config{
		Datastore:    ds,
		EntryFetcher: ef,
	})

	log, logHook := test.NewNullLogger()
	registerFn := func(s *grpc.Server) {
		entry.RegisterService(s, service)
	}

	test := &serviceTest{
		ds:      ds,
		logHook: logHook,
		ef:      ef,
	}

	contextFn := func(ctx context.Context) context.Context {
		ctx = rpccontext.WithLogger(ctx, log)
		if test.withCallerID {
			ctx = rpccontext.WithCallerID(ctx, agentID)
		}
		return ctx
	}

	conn, done := spiretest.NewAPIServer(t, registerFn, contextFn)
	test.done = done
	test.client = entrypb.NewEntryClient(conn)

	return test
}

type fakeDS struct {
	*fakedatastore.DataStore

	t             *testing.T
	customCreate  bool
	err           error
	expectEntries map[string]*common.RegistrationEntry
	results       map[string]*common.RegistrationEntry
}

func newFakeDS() *fakeDS {
	return &fakeDS{
		DataStore:     fakedatastore.New(),
		expectEntries: make(map[string]*common.RegistrationEntry),
		results:       make(map[string]*common.RegistrationEntry),
	}
}

func (f *fakeDS) CreateRegistrationEntry(ctx context.Context, req *datastore.CreateRegistrationEntryRequest) (*datastore.CreateRegistrationEntryResponse, error) {
	if !f.customCreate {
		return f.DataStore.CreateRegistrationEntry(ctx, req)
	}

	if f.err != nil {
		return nil, f.err
	}
	entryID := req.Entry.EntryId

	expect, ok := f.expectEntries[entryID]
	assert.True(f.t, ok, "no expect entry found")

	// Validate we get expected entry
	spiretest.AssertProtoEqual(f.t, expect, req.Entry)

	// Return expect when no custom result configured
	if len(f.results) == 0 {
		return &datastore.CreateRegistrationEntryResponse{
			Entry: expect,
		}, nil
	}

	res, ok := f.results[entryID]
	assert.True(f.t, ok, "no result found")

	return &datastore.CreateRegistrationEntryResponse{
		Entry: res,
	}, nil
}<|MERGE_RESOLUTION|>--- conflicted
+++ resolved
@@ -35,268 +35,9 @@
 	agentID     = spiffeid.RequireFromString("spiffe://example.org/agent")
 )
 
-<<<<<<< HEAD
 type entryFetcher struct {
 	err     string
 	entries []*types.Entry
-=======
-func TestListEntries(t *testing.T) {
-	parentID := td.NewID("parent")
-	childID := td.NewID("child")
-	secondChildID := td.NewID("second_child")
-
-	protoParentID := api.ProtoFromID(parentID)
-	protoChildID := api.ProtoFromID(childID)
-	protoSecondChildID := api.ProtoFromID(secondChildID)
-	badID := &types.SPIFFEID{
-		TrustDomain: "http://example.org",
-		Path:        "/bad",
-	}
-
-	childRegEntry := &common.RegistrationEntry{
-		ParentId: parentID.String(),
-		SpiffeId: childID.String(),
-		Selectors: []*common.Selector{
-			{Type: "unix", Value: "uid:1000"},
-			{Type: "unix", Value: "gid:1000"},
-		},
-	}
-	secondChildRegEntry := &common.RegistrationEntry{
-		ParentId: parentID.String(),
-		SpiffeId: secondChildID.String(),
-		Selectors: []*common.Selector{
-			{Type: "unix", Value: "uid:1000"},
-		},
-	}
-	badRegEntry := &common.RegistrationEntry{
-		ParentId: parentID.String(),
-		SpiffeId: "zzz://malformed id",
-		Selectors: []*common.Selector{
-			{Type: "unix", Value: "uid:1000"},
-			{Type: "unix", Value: "gid:1000"},
-		},
-	}
-
-	// setup
-	ds := fakedatastore.New()
-	test := setupServiceTest(t, ds)
-	defer test.Cleanup()
-
-	childEntry, err := test.ds.CreateRegistrationEntry(ctx, &datastore.CreateRegistrationEntryRequest{
-		Entry: childRegEntry,
-	})
-	require.NoError(t, err)
-	require.NotNil(t, childEntry)
-
-	secondChildEntry, err := test.ds.CreateRegistrationEntry(ctx, &datastore.CreateRegistrationEntryRequest{
-		Entry: secondChildRegEntry,
-	})
-	require.NoError(t, err)
-	require.NotNil(t, secondChildEntry)
-
-	badEntry, err := test.ds.CreateRegistrationEntry(ctx, &datastore.CreateRegistrationEntryRequest{
-		Entry: badRegEntry,
-	})
-	require.NoError(t, err)
-	require.NotNil(t, badEntry)
-
-	// expected entries
-	expectedChild := &types.Entry{
-		Id:       childEntry.Entry.EntryId,
-		ParentId: protoParentID,
-		SpiffeId: protoChildID,
-		Selectors: []*types.Selector{
-			{Type: "unix", Value: "gid:1000"},
-			{Type: "unix", Value: "uid:1000"},
-		},
-	}
-
-	expectedSecondChild := &types.Entry{
-		Id:       secondChildEntry.Entry.EntryId,
-		ParentId: protoParentID,
-		SpiffeId: protoSecondChildID,
-		Selectors: []*types.Selector{
-			{Type: "unix", Value: "uid:1000"},
-		},
-	}
-
-	for _, tt := range []struct {
-		name                  string
-		err                   string
-		code                  codes.Code
-		logMsg                string
-		dsError               error
-		expectedNextPageToken string
-		expectedEntries       []*types.Entry
-		request               *entrypb.ListEntriesRequest
-	}{
-		{
-			name: "happy path",
-			expectedEntries: []*types.Entry{
-				{
-					Id:       childEntry.Entry.EntryId,
-					SpiffeId: protoChildID,
-				},
-			},
-			request: &entrypb.ListEntriesRequest{
-				OutputMask: &types.EntryMask{
-					SpiffeId: true,
-				},
-				Filter: &entrypb.ListEntriesRequest_Filter{
-					BySpiffeId: protoChildID,
-					ByParentId: protoParentID,
-					BySelectors: &types.SelectorMatch{
-						Selectors: []*types.Selector{
-							{Type: "unix", Value: "uid:1000"},
-							{Type: "unix", Value: "gid:1000"},
-						},
-						Match: types.SelectorMatch_MATCH_EXACT,
-					},
-				},
-			},
-		},
-		{
-			name:            "empty request",
-			logMsg:          "Failed to convert entry: ",
-			expectedEntries: []*types.Entry{expectedChild, expectedSecondChild},
-			request:         &entrypb.ListEntriesRequest{},
-		},
-		{
-			name:            "ByParentId",
-			expectedEntries: []*types.Entry{expectedChild, expectedSecondChild},
-			request: &entrypb.ListEntriesRequest{
-				Filter: &entrypb.ListEntriesRequest_Filter{
-					ByParentId: protoParentID,
-				},
-			},
-		},
-		{
-			name:            "BySpiffeId",
-			expectedEntries: []*types.Entry{expectedChild},
-			request: &entrypb.ListEntriesRequest{
-				Filter: &entrypb.ListEntriesRequest_Filter{
-					BySpiffeId: protoChildID,
-				},
-			},
-		},
-		{
-			name:            "BySelectors",
-			expectedEntries: []*types.Entry{expectedChild, expectedSecondChild},
-			request: &entrypb.ListEntriesRequest{
-				Filter: &entrypb.ListEntriesRequest_Filter{
-					BySelectors: &types.SelectorMatch{},
-				},
-			},
-		},
-		{
-			name:            "SelectorMatch_MATCH_EXACT",
-			expectedEntries: []*types.Entry{expectedSecondChild},
-			request: &entrypb.ListEntriesRequest{
-				Filter: &entrypb.ListEntriesRequest_Filter{
-					BySelectors: &types.SelectorMatch{
-						Selectors: []*types.Selector{
-							{Type: "unix", Value: "uid:1000"},
-						},
-						Match: types.SelectorMatch_MATCH_EXACT,
-					},
-				},
-			},
-		},
-		{
-			name:            "SelectorMatch_MATCH_SUBSET",
-			expectedEntries: []*types.Entry{expectedChild, expectedSecondChild},
-			request: &entrypb.ListEntriesRequest{
-				Filter: &entrypb.ListEntriesRequest_Filter{
-					BySelectors: &types.SelectorMatch{
-						Selectors: []*types.Selector{
-							{Type: "unix", Value: "uid:1000"},
-							{Type: "unix", Value: "gid:1000"},
-							{Type: "unix", Value: "user:me"},
-						},
-						Match: types.SelectorMatch_MATCH_SUBSET,
-					},
-				},
-			},
-		},
-		{
-			name:                  "PageSize",
-			expectedEntries:       []*types.Entry{expectedChild},
-			expectedNextPageToken: childEntry.Entry.EntryId,
-			request: &entrypb.ListEntriesRequest{
-				PageSize: 1,
-			},
-		},
-		{
-			name:    "ds error",
-			err:     "failed to list entries: ds error",
-			code:    codes.Internal,
-			logMsg:  "Failed to list entries",
-			dsError: errors.New("ds error"),
-			request: &entrypb.ListEntriesRequest{},
-		},
-		{
-			name:   "bad ByParentId",
-			err:    "failed to build request: malformed ByParentId: spiffeid: invalid scheme",
-			code:   codes.InvalidArgument,
-			logMsg: "Invalid request",
-			request: &entrypb.ListEntriesRequest{
-				Filter: &entrypb.ListEntriesRequest_Filter{
-					ByParentId: badID,
-				},
-			},
-		},
-		{
-			name:   "bad BySpiffeId",
-			err:    "failed to build request: malformed BySpiffeId: spiffeid: invalid scheme",
-			code:   codes.InvalidArgument,
-			logMsg: "Invalid request",
-			request: &entrypb.ListEntriesRequest{
-				Filter: &entrypb.ListEntriesRequest_Filter{
-					BySpiffeId: badID,
-				},
-			},
-		},
-		{
-			name:   "bad BySelectors",
-			err:    "failed to build request: malformed BySelectors: missing selector type",
-			code:   codes.InvalidArgument,
-			logMsg: "Invalid request",
-			request: &entrypb.ListEntriesRequest{
-				Filter: &entrypb.ListEntriesRequest_Filter{
-					BySelectors: &types.SelectorMatch{
-						Selectors: []*types.Selector{
-							{Type: "", Value: "uid:1000"},
-						},
-					},
-				},
-			},
-		},
-	} {
-		tt := tt
-		t.Run(tt.name, func(t *testing.T) {
-			ds.SetError(tt.dsError)
-
-			// exercise
-			entries, err := test.client.ListEntries(context.Background(), tt.request)
-
-			// assert
-			if tt.err != "" {
-				require.Nil(t, entries)
-				require.Error(t, err)
-				spiretest.RequireGRPCStatusContains(t, err, tt.code, tt.err)
-				return
-			}
-
-			require.NoError(t, err)
-			require.NotNil(t, entries)
-			spiretest.AssertProtoListEqual(t, tt.expectedEntries, entries.Entries)
-			assert.Equal(t, tt.expectedNextPageToken, entries.NextPageToken)
-			if tt.logMsg != "" {
-				require.Contains(t, test.logHook.LastEntry().Message, tt.logMsg)
-			}
-		})
-	}
->>>>>>> 7853dbc4
 }
 
 func TestGetEntry(t *testing.T) {
